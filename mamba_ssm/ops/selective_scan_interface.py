# Copyright (c) 2023, Tri Dao, Albert Gu.

import torch
import torch.nn.functional as F
from torch.cuda.amp import custom_bwd, custom_fwd

from einops import rearrange, repeat

try:
    from causal_conv1d import causal_conv1d_fn
    import causal_conv1d_cuda
except ImportError:
    causal_conv1d_fn = None
    causal_conv1d_cuda = None

import selective_scan_cuda


class SelectiveScanFn(torch.autograd.Function):

    @staticmethod
    def forward(ctx, u, delta, A, B, C, D=None, z=None, delta_bias=None, delta_softplus=False,
                return_last_state=False, cu_seqlens=None):
        if u.stride(-1) != 1:
            u = u.contiguous()
        if delta.stride(-1) != 1:
            delta = delta.contiguous()
        if D is not None:
            D = D.contiguous()
        if B.stride(-1) != 1:
            B = B.contiguous()
        if C.stride(-1) != 1:
            C = C.contiguous()
        if z is not None and z.stride(-1) != 1:
            z = z.contiguous()
        if B.dim() == 3:
            B = rearrange(B, "b dstate l -> b 1 dstate l")
            ctx.squeeze_B = True
        if C.dim() == 3:
            C = rearrange(C, "b dstate l -> b 1 dstate l")
            ctx.squeeze_C = True
        out, x, *rest = selective_scan_cuda.fwd(u, delta, A, B, C, D, z, delta_bias, delta_softplus, cu_seqlens)
        ctx.delta_softplus = delta_softplus
        ctx.has_z = z is not None
        last_state = x[:, :, -1, 1::2]  # (batch, dim, dstate)
        if not ctx.has_z:
            ctx.save_for_backward(u, delta, A, B, C, D, delta_bias, x, cu_seqlens)
            return out if not return_last_state else (out, last_state)
        else:
            ctx.save_for_backward(u, delta, A, B, C, D, z, delta_bias, x, out, cu_seqlens)
            out_z = rest[0]
            return out_z if not return_last_state else (out_z, last_state)

    @staticmethod
    def backward(ctx, dout, *args):
        if not ctx.has_z:
            u, delta, A, B, C, D, delta_bias, x, cu_seqlens = ctx.saved_tensors
            z = None
            out = None
        else:
            u, delta, A, B, C, D, z, delta_bias, x, out, cu_seqlens = ctx.saved_tensors
        if dout.stride(-1) != 1:
            dout = dout.contiguous()
        # The kernel supports passing in a pre-allocated dz (e.g., in case we want to fuse the
        # backward of selective_scan_cuda with the backward of chunk).
        # Here we just pass in None and dz will be allocated in the C++ code.
        du, ddelta, dA, dB, dC, dD, ddelta_bias, *rest = selective_scan_cuda.bwd(
            u, delta, A, B, C, D, z, delta_bias, dout, x, out, None, ctx.delta_softplus,
            False,  # option to recompute out_z, not used here
            cu_seqlens
        )
        dz = rest[0] if ctx.has_z else None
        dB = dB.squeeze(1) if getattr(ctx, "squeeze_B", False) else dB
        dC = dC.squeeze(1) if getattr(ctx, "squeeze_C", False) else dC
        return (du, ddelta, dA, dB, dC,
                dD if D is not None else None,
                dz,
                ddelta_bias if delta_bias is not None else None,
                None,
                None,
                None)


def selective_scan_fn(u, delta, A, B, C, D=None, z=None, delta_bias=None, delta_softplus=False,
                     return_last_state=False, cu_seqlens=None):
    """if return_last_state is True, returns (out, last_state)
    last_state has shape (batch, dim, dstate). Note that the gradient of the last state is
    not considered in the backward pass.
    """
    return SelectiveScanFn.apply(u, delta, A, B, C, D, z, delta_bias, delta_softplus, return_last_state, cu_seqlens)


def selective_scan_ref(u, delta, A, B, C, D=None, z=None, delta_bias=None, delta_softplus=False,
                      return_last_state=False, cu_seqlens=None):
    """
    u: r(B D L)
    delta: r(B D L)
    A: c(D N) or r(D N)
    B: c(D N) or r(B N L) or r(B N 2L) or r(B G N L) or (B G N L)
    C: c(D N) or r(B N L) or r(B N 2L) or r(B G N L) or (B G N L)
    D: r(D)
    z: r(B D L)
    delta_bias: r(D), fp32

    out: r(B D L)
    last_state (optional): r(B D dstate) or c(B D dstate)
    """
    dtype_in = u.dtype
    u = u.float()
    delta = delta.float()
    if delta_bias is not None:
        delta = delta + delta_bias[..., None].float()
    if delta_softplus:
        delta = F.softplus(delta)
    batch, dim, dstate = u.shape[0], A.shape[0], A.shape[1]
    is_variable_B = B.dim() >= 3
    is_variable_C = C.dim() >= 3
    if A.is_complex():
        if is_variable_B:
            B = torch.view_as_complex(rearrange(B.float(), "... (L two) -> ... L two", two=2))
        if is_variable_C:
            C = torch.view_as_complex(rearrange(C.float(), "... (L two) -> ... L two", two=2))
    else:
        B = B.float()
        C = C.float()
    x = A.new_zeros((batch, dim, dstate))
    ys = []
    deltaA = torch.exp(torch.einsum('bdl,dn->bdln', delta, A))
    if not is_variable_B:
        deltaB_u = torch.einsum('bdl,dn,bdl->bdln', delta, B, u)
    else:
        if B.dim() == 3:
            deltaB_u = torch.einsum('bdl,bnl,bdl->bdln', delta, B, u)
        else:
            B = repeat(B, "B G N L -> B (G H) N L", H=dim // B.shape[1])
            deltaB_u = torch.einsum('bdl,bdnl,bdl->bdln', delta, B, u)
    if is_variable_C and C.dim() == 4:
        C = repeat(C, "B G N L -> B (G H) N L", H=dim // C.shape[1])
    last_state = None
    for i in range(u.shape[2]):
        if cu_seqlens is not None and i in cu_seqlens[1:-1].tolist():
            x = deltaB_u[:, :, i]
        else:
            x = deltaA[:, :, i] * x + deltaB_u[:, :, i]
        if not is_variable_C:
            y = torch.einsum('bdn,dn->bd', x, C)
        else:
            if C.dim() == 3:
                y = torch.einsum('bdn,bn->bd', x, C[:, :, i])
            else:
                y = torch.einsum('bdn,bdn->bd', x, C[:, :, :, i])
        if i == u.shape[2] - 1:
            last_state = x
        if y.is_complex():
            y = y.real * 2
        ys.append(y)
    y = torch.stack(ys, dim=2) # (batch dim L)
    out = y if D is None else y + u * rearrange(D, "d -> d 1")
    if z is not None:
        out = out * F.silu(z)
    out = out.to(dtype=dtype_in)
    return out if not return_last_state else (out, last_state)


class MambaInnerFn(torch.autograd.Function):

    @staticmethod
    @custom_fwd
    def forward(ctx, xz, conv1d_weight, conv1d_bias, x_proj_weight, delta_proj_weight,
                out_proj_weight, out_proj_bias,
                A, B=None, C=None, D=None, delta_bias=None, B_proj_bias=None,
                C_proj_bias=None, delta_softplus=True, cu_seqlens=None, d_conv=None, checkpoint_lvl=1):
        """
             xz: (batch, dim, seqlen)
        """
        assert causal_conv1d_cuda is not None, "causal_conv1d_cuda is not available. Please install causal-conv1d."
        assert checkpoint_lvl in [0, 1]
        L = xz.shape[-1]
        delta_rank = delta_proj_weight.shape[1]
        d_state = A.shape[-1] * (1 if not A.is_complex() else 2)
        if torch.is_autocast_enabled():
            x_proj_weight = x_proj_weight.to(dtype=torch.get_autocast_gpu_dtype())
            delta_proj_weight = delta_proj_weight.to(dtype=torch.get_autocast_gpu_dtype())
            out_proj_weight = out_proj_weight.to(dtype=torch.get_autocast_gpu_dtype())
            out_proj_bias = (out_proj_bias.to(dtype=torch.get_autocast_gpu_dtype())
                             if out_proj_bias is not None else None)
        if xz.stride(-1) != 1:
            xz = xz.contiguous()
        conv1d_weight = rearrange(conv1d_weight, "d 1 w -> d w")
        x, z = xz.chunk(2, dim=1)

        # (Optional Step1 for cu_seqlens): Right padding zeros at sequence boundary for con1d ops in cumulative sequences
        if cu_seqlens is not None:
            padded_x = x
            count = 0
            for idx in cu_seqlens[1:-1].tolist():
                padded_idx = idx + count*(d_conv - 1)
                padded_x = torch.cat((padded_x[:, :, :padded_idx], torch.zeros(1, x.shape[1], d_conv - 1, dtype=x.dtype, device=x.device), padded_x[:, :, padded_idx:]), dim=2)
                count = count + 1
            x = padded_x

        conv1d_bias = conv1d_bias.contiguous() if conv1d_bias is not None else None
        conv1d_out = causal_conv1d_cuda.causal_conv1d_fwd(x, conv1d_weight, conv1d_bias, None, None, None, True)

        # (Optional Step2 for cu_seqlens): Mask conv1d ops in cumulative sequences
        if cu_seqlens is not None:
            mask = []
            for seq_len in (cu_seqlens[1:] - cu_seqlens[:-1]).tolist():
                mask.extend([True] * seq_len)
                mask.extend([False] * (d_conv - 1))
            mask = mask[:-(d_conv - 1)]
            conv1d_out = conv1d_out[:, :, mask]

        # We're being very careful here about the layout, to avoid extra transposes.
        # We want delta to have d as the slowest moving dimension
        # and L as the fastest moving dimension, since those are what the ssm_scan kernel expects.
        x_dbl = F.linear(rearrange(conv1d_out, 'b d l -> (b l) d'), x_proj_weight)  # (bl d)
        delta = rearrange(delta_proj_weight @ x_dbl[:, :delta_rank].t(), "d (b l) -> b d l", l = L)

        ctx.is_variable_B = B is None
        ctx.is_variable_C = C is None
        ctx.B_proj_bias_is_None = B_proj_bias is None
        ctx.C_proj_bias_is_None = C_proj_bias is None
        if B is None:  # variable B
            B = x_dbl[:, delta_rank:delta_rank + d_state]  # (bl dstate)
            if B_proj_bias is not None:
                B = B + B_proj_bias.to(dtype=B.dtype)
            if not A.is_complex():
                # B = rearrange(B, "(b l) dstate -> b dstate l", l=L).contiguous()
                B = rearrange(B, "(b l) dstate -> b 1 dstate l", l=L).contiguous()
            else:
                B = rearrange(B, "(b l) (dstate two) -> b 1 dstate (l two)", l=L, two=2).contiguous()
        else:
            if B.stride(-1) != 1:
                B = B.contiguous()
        if C is None:  # variable C
            C = x_dbl[:, -d_state:]  # (bl dstate)
            if C_proj_bias is not None:
                C = C + C_proj_bias.to(dtype=C.dtype)
            if not A.is_complex():
                # C = rearrange(C, "(b l) dstate -> b dstate l", l=L).contiguous()
                C = rearrange(C, "(b l) dstate -> b 1 dstate l", l=L).contiguous()
            else:
                C = rearrange(C, "(b l) (dstate two) -> b 1 dstate (l two)", l=L, two=2).contiguous()
        else:
            if C.stride(-1) != 1:
                C = C.contiguous()
        if D is not None:
            D = D.contiguous()
        out, scan_intermediates, out_z = selective_scan_cuda.fwd(
            conv1d_out, delta, A, B, C, D, z, delta_bias, delta_softplus, cu_seqlens
        )
        ctx.delta_softplus = delta_softplus
        ctx.out_proj_bias_is_None = out_proj_bias is None
        ctx.checkpoint_lvl = checkpoint_lvl
        if checkpoint_lvl >= 1:  # Will recompute conv1d_out and delta in the backward pass
            conv1d_out, delta = None, None
        ctx.save_for_backward(xz, conv1d_weight, conv1d_bias, x_dbl, x_proj_weight,
                              delta_proj_weight, out_proj_weight, conv1d_out, delta,
                              A, B, C, D, delta_bias, scan_intermediates, out, cu_seqlens, d_conv)
        return F.linear(rearrange(out_z, "b d l -> b l d"), out_proj_weight, out_proj_bias)

    @staticmethod
    @custom_bwd
    def backward(ctx, dout):
        # dout: (batch, seqlen, dim)
        assert causal_conv1d_cuda is not None, "causal_conv1d_cuda is not available. Please install causal-conv1d."
        (xz, conv1d_weight, conv1d_bias, x_dbl, x_proj_weight, delta_proj_weight, out_proj_weight,
         conv1d_out, delta, A, B, C, D, delta_bias, scan_intermediates, out, cu_seqlens, d_conv) = ctx.saved_tensors
        L = xz.shape[-1]
        delta_rank = delta_proj_weight.shape[1]
        d_state = A.shape[-1] * (1 if not A.is_complex() else 2)
        x, z = xz.chunk(2, dim=1)
        if dout.stride(-1) != 1:
            dout = dout.contiguous()

        x_bak = x
        if ctx.checkpoint_lvl == 1:
            # (Optional Step1 for cu_seqlens): Right padding zeros at sequence boundary for con1d ops in cumulative sequences
            if cu_seqlens is not None:
                padded_x = x
                count = 0
                for idx in cu_seqlens[1:-1].tolist():
                    padded_idx = idx + count*(d_conv - 1)
                    padded_x = torch.cat((padded_x[:, :, :padded_idx], torch.zeros(1, x.shape[1], d_conv - 1, dtype=x.dtype, device=x.device), padded_x[:, :, padded_idx:]), dim=2)
                    count = count + 1
                x = padded_x
            
            conv1d_out = causal_conv1d_cuda.causal_conv1d_fwd(x, conv1d_weight, conv1d_bias, None, None, None, True)
            
            # (Optional Step2 for cu_seqlens): Mask conv1d ops in cumulative sequences
            if cu_seqlens is not None:
                mask = []
                for seq_len in (cu_seqlens[1:] - cu_seqlens[:-1]).tolist():
                    mask.extend([True] * seq_len)
                    mask.extend([False] * (d_conv - 1))
                mask = mask[:-(d_conv - 1)]
                conv1d_out = conv1d_out[:, :, mask]

            delta = rearrange(delta_proj_weight @ x_dbl[:, :delta_rank].t(),
                              "d (b l) -> b d l", l = L)
        x = x_bak
        
        # The kernel supports passing in a pre-allocated dz (e.g., in case we want to fuse the
        # backward of selective_scan_cuda with the backward of chunk).
        dxz = torch.empty_like(xz)  # (batch, dim, seqlen)
        dx, dz = dxz.chunk(2, dim=1)
        dout = rearrange(dout, "b l e -> e (b l)")
        dout_y = rearrange(out_proj_weight.t() @ dout, "d (b l) -> b d l", l=L)
        dconv1d_out, ddelta, dA, dB, dC, dD, ddelta_bias, dz, out_z = selective_scan_cuda.bwd(
            conv1d_out, delta, A, B, C, D, z, delta_bias, dout_y, scan_intermediates, out, dz,
            ctx.delta_softplus,
            True,  # option to recompute out_z
            cu_seqlens
        )
        dout_proj_weight = torch.einsum("eB,dB->ed", dout, rearrange(out_z, "b d l -> d (b l)"))
        dout_proj_bias = dout.sum(dim=(0, 1)) if not ctx.out_proj_bias_is_None else None
        dD = dD if D is not None else None
        dx_dbl = torch.empty_like(x_dbl)
        dB_proj_bias = None
        if ctx.is_variable_B:
            if not A.is_complex():
                dB = rearrange(dB, "b 1 dstate l -> (b l) dstate").contiguous()
            else:
                dB = rearrange(dB, "b 1 dstate (l two) -> (b l) (dstate two)", two=2).contiguous()
            dB_proj_bias = dB.sum(0) if not ctx.B_proj_bias_is_None else None
            dx_dbl[:, delta_rank:delta_rank + d_state] = dB  # (bl d)
            dB = None
        dC_proj_bias = None
        if ctx.is_variable_C:
            if not A.is_complex():
                dC = rearrange(dC, "b 1 dstate l -> (b l) dstate").contiguous()
            else:
                dC = rearrange(dC, "b 1 dstate (l two) -> (b l) (dstate two)", two=2).contiguous()
            dC_proj_bias = dC.sum(0) if not ctx.C_proj_bias_is_None else None
            dx_dbl[:, -d_state:] = dC  # (bl d)
            dC = None
        ddelta = rearrange(ddelta, "b d l -> d (b l)")
        ddelta_proj_weight = torch.einsum("dB,Br->dr", ddelta, x_dbl[:, :delta_rank])
        dx_dbl[:, :delta_rank] = torch.einsum("dB,dr->Br", ddelta, delta_proj_weight)
        dconv1d_out = rearrange(dconv1d_out, "b d l -> d (b l)")
        dx_proj_weight = torch.einsum("Br,Bd->rd", dx_dbl, rearrange(conv1d_out, "b d l -> (b l) d"))
        dconv1d_out = torch.addmm(dconv1d_out, x_proj_weight.t(), dx_dbl.t(), out=dconv1d_out)
        dconv1d_out = rearrange(dconv1d_out, "d (b l) -> b d l", b=x.shape[0], l=x.shape[-1])
        # The kernel supports passing in a pre-allocated dx (e.g., in case we want to fuse the
        # backward of conv1d with the backward of chunk).
        dx, dconv1d_weight, dconv1d_bias, *_ = causal_conv1d_cuda.causal_conv1d_bwd(
            x, conv1d_weight, conv1d_bias, dconv1d_out, None, None, None, dx, False, True
        )
        dconv1d_bias = dconv1d_bias if conv1d_bias is not None else None
        dconv1d_weight = rearrange(dconv1d_weight, "d w -> d 1 w")
        return (dxz, dconv1d_weight, dconv1d_bias, dx_proj_weight, ddelta_proj_weight,
                dout_proj_weight, dout_proj_bias,
                dA, dB, dC, dD,
                ddelta_bias if delta_bias is not None else None,
                dB_proj_bias, dC_proj_bias, None, None, None)


def mamba_inner_fn(
    xz, conv1d_weight, conv1d_bias, x_proj_weight, delta_proj_weight,
    out_proj_weight, out_proj_bias,
    A, B=None, C=None, D=None, delta_bias=None, B_proj_bias=None,
    C_proj_bias=None, delta_softplus=True, cu_seqlens=None, d_conv=None
):
    return MambaInnerFn.apply(xz, conv1d_weight, conv1d_bias, x_proj_weight, delta_proj_weight,
                              out_proj_weight, out_proj_bias,
                              A, B, C, D, delta_bias, B_proj_bias, C_proj_bias, delta_softplus, cu_seqlens, d_conv)


def mamba_inner_ref(
    xz, conv1d_weight, conv1d_bias, x_proj_weight, delta_proj_weight,
    out_proj_weight, out_proj_bias,
    A, B=None, C=None, D=None, delta_bias=None, B_proj_bias=None,
    C_proj_bias=None, delta_softplus=True, cu_seqlens=None, d_conv=None
):
    assert causal_conv1d_fn is not None, "causal_conv1d_fn is not available. Please install causal-conv1d."
    L = xz.shape[-1]
    delta_rank = delta_proj_weight.shape[1]
    d_state = A.shape[-1] * (1 if not A.is_complex() else 2)
    x, z = xz.chunk(2, dim=1)
<<<<<<< HEAD
    x = causal_conv1d_fn(x, rearrange(conv1d_weight, "d 1 w -> d w"), conv1d_bias, activation="silu")
=======

    # (Optional Step1 for cu_seqlens): Right padding zeros at sequence boundary for con1d ops in cumulative sequences
    if cu_seqlens is not None:
        padded_x = x
        count = 0
        for idx in cu_seqlens[1:-1].tolist():
            padded_idx = idx + count*(d_conv - 1)
            padded_x = torch.cat((padded_x[:, :, :padded_idx], torch.zeros(1, x.shape[1], d_conv - 1, dtype=x.dtype, device=x.device), padded_x[:, :, padded_idx:]), dim=2)
            count = count + 1
        x = padded_x

    x = causal_conv1d_fn(x, rearrange(conv1d_weight, "d 1 w -> d w"), conv1d_bias, activation="silu")

    # (Optional Step2 for cu_seqlens): Mask conv1d ops in cumulative sequences
    if cu_seqlens is not None:
        mask = []
        for seq_len in (cu_seqlens[1:] - cu_seqlens[:-1]).tolist():
            mask.extend([True] * seq_len)
            mask.extend([False] * (d_conv - 1))
        mask = mask[:-(d_conv - 1)]
        x = x[:, :, mask]

>>>>>>> e7774aaa
    # We're being very careful here about the layout, to avoid extra transposes.
    # We want delta to have d as the slowest moving dimension
    # and L as the fastest moving dimension, since those are what the ssm_scan kernel expects.
    x_dbl = F.linear(rearrange(x, 'b d l -> (b l) d'), x_proj_weight)  # (bl d)
    delta = delta_proj_weight @ x_dbl[:, :delta_rank].t()
    delta = rearrange(delta, "d (b l) -> b d l", l=L)
    if B is None:  # variable B
        B = x_dbl[:, delta_rank:delta_rank + d_state]  # (bl d)
        if B_proj_bias is not None:
            B = B + B_proj_bias.to(dtype=B.dtype)
        if not A.is_complex():
            B = rearrange(B, "(b l) dstate -> b dstate l", l=L).contiguous()
        else:
            B = rearrange(B, "(b l) (dstate two) -> b dstate (l two)", l=L, two=2).contiguous()
    if C is None:  # variable B
        C = x_dbl[:, -d_state:]  # (bl d)
        if C_proj_bias is not None:
            C = C + C_proj_bias.to(dtype=C.dtype)
        if not A.is_complex():
            C = rearrange(C, "(b l) dstate -> b dstate l", l=L).contiguous()
        else:
            C = rearrange(C, "(b l) (dstate two) -> b dstate (l two)", l=L, two=2).contiguous()
    y = selective_scan_fn(x, delta, A, B, C, D, z=z, delta_bias=delta_bias, delta_softplus=True)
    return F.linear(rearrange(y, "b d l -> b l d"), out_proj_weight, out_proj_bias)<|MERGE_RESOLUTION|>--- conflicted
+++ resolved
@@ -378,9 +378,6 @@
     delta_rank = delta_proj_weight.shape[1]
     d_state = A.shape[-1] * (1 if not A.is_complex() else 2)
     x, z = xz.chunk(2, dim=1)
-<<<<<<< HEAD
-    x = causal_conv1d_fn(x, rearrange(conv1d_weight, "d 1 w -> d w"), conv1d_bias, activation="silu")
-=======
 
     # (Optional Step1 for cu_seqlens): Right padding zeros at sequence boundary for con1d ops in cumulative sequences
     if cu_seqlens is not None:
@@ -403,7 +400,6 @@
         mask = mask[:-(d_conv - 1)]
         x = x[:, :, mask]
 
->>>>>>> e7774aaa
     # We're being very careful here about the layout, to avoid extra transposes.
     # We want delta to have d as the slowest moving dimension
     # and L as the fastest moving dimension, since those are what the ssm_scan kernel expects.
