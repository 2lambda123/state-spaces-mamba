# Copyright (c) 2023, Albert Gu, Tri Dao.

import math
from functools import partial
import json
import os
import copy

from collections import namedtuple

import torch
import torch.nn as nn

from mamba_ssm.models.config_mamba import MambaConfig
from mamba_ssm.modules.mamba_simple import Mamba
from mamba_ssm.modules.mamba2 import Mamba2
from mamba_ssm.modules.mha import MHA
from mamba_ssm.modules.mlp import GatedMLP
from mamba_ssm.modules.mamba_simple import Block as Block_Mamba1
from mamba_ssm.modules.block import Block
from mamba_ssm.utils.generation import GenerationMixin
from mamba_ssm.utils.hf import load_config_hf, load_state_dict_hf

try:
    from mamba_ssm.ops.triton.layer_norm import RMSNorm, layer_norm_fn, rms_norm_fn
except ImportError:
    RMSNorm, layer_norm_fn, rms_norm_fn = None, None, None


def create_block(
    d_model,
    d_intermediate,
    ssm_cfg=None,
    attn_layer_idx=None,
    attn_cfg=None,
    norm_epsilon=1e-5,
    rms_norm=False,
    residual_in_fp32=False,
    fused_add_norm=False,
    layer_idx=None,
    device=None,
    dtype=None,
):
    if ssm_cfg is None:
        ssm_cfg = {}
    if attn_layer_idx is None:
        attn_layer_idx = []
    if attn_cfg is None:
        attn_cfg = {}
    factory_kwargs = {"device": device, "dtype": dtype}
    if layer_idx not in attn_layer_idx:
        # Create a copy of the config to modify
        ssm_cfg = copy.deepcopy(ssm_cfg) if ssm_cfg is not None else {}
        ssm_layer = ssm_cfg.pop("layer", "Mamba1")
        if ssm_layer not in ["Mamba1", "Mamba2"]:
            raise ValueError(f"Invalid ssm_layer: {ssm_layer}, only support Mamba1 and Mamba2")
        mixer_cls = partial(
            Mamba2 if ssm_layer == "Mamba2" else Mamba,
            layer_idx=layer_idx,
            **ssm_cfg,
            **factory_kwargs
        )
    else:
        mixer_cls = partial(MHA, layer_idx=layer_idx, **attn_cfg, **factory_kwargs)
    norm_cls = partial(
        nn.LayerNorm if not rms_norm else RMSNorm, eps=norm_epsilon, **factory_kwargs
    )
    if d_intermediate == 0:
        mlp_cls = nn.Identity
    else:
        mlp_cls = partial(
            GatedMLP, hidden_features=d_intermediate, out_features=d_model, **factory_kwargs
        )
    block_cls = Block if ssm_layer == "Mamba2" else Block_Mamba1
    block = block_cls(
        d_model,
        mixer_cls,
        mlp_cls,
        norm_cls=norm_cls,
        fused_add_norm=fused_add_norm,
        residual_in_fp32=residual_in_fp32,
    )
    block.layer_idx = layer_idx
    return block


# https://github.com/huggingface/transformers/blob/c28d04e9e252a1a099944e325685f14d242ecdcd/src/transformers/models/gpt2/modeling_gpt2.py#L454
def _init_weights(
    module,
    n_layer,
    initializer_range=0.02,  # Now only used for embedding layer.
    rescale_prenorm_residual=True,
    n_residuals_per_layer=1,  # Change to 2 if we have MLP
):
    if isinstance(module, nn.Linear):
        if module.bias is not None:
            if not getattr(module.bias, "_no_reinit", False):
                nn.init.zeros_(module.bias)
    elif isinstance(module, nn.Embedding):
        nn.init.normal_(module.weight, std=initializer_range)

    if rescale_prenorm_residual:
        # Reinitialize selected weights subject to the OpenAI GPT-2 Paper Scheme:
        #   > A modified initialization which accounts for the accumulation on the residual path with model depth. Scale
        #   > the weights of residual layers at initialization by a factor of 1/√N where N is the # of residual layers.
        #   >   -- GPT-2 :: https://openai.com/blog/better-language-models/
        #
        # Reference (Megatron-LM): https://github.com/NVIDIA/Megatron-LM/blob/main/megatron/model/gpt_model.py
        for name, p in module.named_parameters():
            if name in ["out_proj.weight", "fc2.weight"]:
                # Special Scaled Initialization --> There are 2 Layer Norms per Transformer Block
                # Following Pytorch init, except scale by 1/sqrt(2 * n_layer)
                # We need to reinit p since this code could be called multiple times
                # Having just p *= scale would repeatedly scale it down
                nn.init.kaiming_uniform_(p, a=math.sqrt(5))
                with torch.no_grad():
                    p /= math.sqrt(n_residuals_per_layer * n_layer)


class MixerModel(nn.Module):
    def __init__(
        self,
        d_model: int,
        n_layer: int,
        d_intermediate: int,
        vocab_size: int,
        ssm_cfg=None,
        attn_layer_idx=None,
        attn_cfg=None,
        norm_epsilon: float = 1e-5,
        rms_norm: bool = False,
        initializer_cfg=None,
        fused_add_norm=False,
        residual_in_fp32=False,
        device=None,
        dtype=None,
    ) -> None:
        factory_kwargs = {"device": device, "dtype": dtype}
        super().__init__()
        self.residual_in_fp32 = residual_in_fp32

        self.embedding = nn.Embedding(vocab_size, d_model, **factory_kwargs)

        # We change the order of residual and layer norm:
        # Instead of LN -> Attn / MLP -> Add, we do:
        # Add -> LN -> Attn / MLP / Mixer, returning both the residual branch (output of Add) and
        # the main branch (output of MLP / Mixer). The model definition is unchanged.
        # This is for performance reason: we can fuse add + layer_norm.
        self.fused_add_norm = fused_add_norm
        if self.fused_add_norm:
            if layer_norm_fn is None or rms_norm_fn is None:
                raise ImportError("Failed to import Triton LayerNorm / RMSNorm kernels")

        self.layers = nn.ModuleList(
            [
                create_block(
                    d_model,
                    d_intermediate=d_intermediate,
                    ssm_cfg=ssm_cfg,
                    attn_layer_idx=attn_layer_idx,
                    attn_cfg=attn_cfg,
                    norm_epsilon=norm_epsilon,
                    rms_norm=rms_norm,
                    residual_in_fp32=residual_in_fp32,
                    fused_add_norm=fused_add_norm,
                    layer_idx=i,
                    **factory_kwargs,
                )
                for i in range(n_layer)
            ]
        )

        self.norm_f = (nn.LayerNorm if not rms_norm else RMSNorm)(
            d_model, eps=norm_epsilon, **factory_kwargs
        )

        self.apply(
            partial(
                _init_weights,
                n_layer=n_layer,
                **(initializer_cfg if initializer_cfg is not None else {}),
                n_residuals_per_layer=1 if d_intermediate == 0 else 2,  # 2 if we have MLP
            )
        )

    def allocate_inference_cache(self, batch_size, max_seqlen, dtype=None, **kwargs):
        return {
            i: layer.allocate_inference_cache(batch_size, max_seqlen, dtype=dtype, **kwargs)
            for i, layer in enumerate(self.layers)
        }

    def forward(self, input_ids, cu_seqlens=None, inference_params=None, **mixer_kwargs):
        hidden_states = self.embedding(input_ids)
        residual = None
        for layer in self.layers:
            hidden_states, residual = layer(
<<<<<<< HEAD
                hidden_states, residual, cu_seqlens=cu_seqlens, inference_params=inference_params
=======
                hidden_states, residual, inference_params=inference_params, **mixer_kwargs
>>>>>>> 014c094d
            )
        if not self.fused_add_norm:
            residual = (hidden_states + residual) if residual is not None else hidden_states
            hidden_states = self.norm_f(residual.to(dtype=self.norm_f.weight.dtype))
        else:
            # Set prenorm=False here since we don't need the residual
            hidden_states = layer_norm_fn(
                hidden_states,
                self.norm_f.weight,
                self.norm_f.bias,
                eps=self.norm_f.eps,
                residual=residual,
                prenorm=False,
                residual_in_fp32=self.residual_in_fp32,
                is_rms_norm=isinstance(self.norm_f, RMSNorm)
            )
        return hidden_states


class MambaLMHeadModel(nn.Module, GenerationMixin):

    def __init__(
        self,
        config: MambaConfig,
        initializer_cfg=None,
        device=None,
        dtype=None,
    ) -> None:
        self.config = config
        d_model = config.d_model
        n_layer = config.n_layer
        d_intermediate = config.d_intermediate
        vocab_size = config.vocab_size
        ssm_cfg = config.ssm_cfg
        attn_layer_idx = config.attn_layer_idx
        attn_cfg = config.attn_cfg
        rms_norm = config.rms_norm
        residual_in_fp32 = config.residual_in_fp32
        fused_add_norm = config.fused_add_norm
        pad_vocab_size_multiple = config.pad_vocab_size_multiple
        factory_kwargs = {"device": device, "dtype": dtype}

        super().__init__()
        if vocab_size % pad_vocab_size_multiple != 0:
            vocab_size += pad_vocab_size_multiple - (vocab_size % pad_vocab_size_multiple)
        self.backbone = MixerModel(
            d_model=d_model,
            n_layer=n_layer,
            d_intermediate=d_intermediate,
            vocab_size=vocab_size,
            ssm_cfg=ssm_cfg,
            attn_layer_idx=attn_layer_idx,
            attn_cfg=attn_cfg,
            rms_norm=rms_norm,
            initializer_cfg=initializer_cfg,
            fused_add_norm=fused_add_norm,
            residual_in_fp32=residual_in_fp32,
            **factory_kwargs,
        )
        self.lm_head = nn.Linear(d_model, vocab_size, bias=False, **factory_kwargs)

        # Initialize weights and apply final processing
        self.apply(
            partial(
                _init_weights,
                n_layer=n_layer,
                **(initializer_cfg if initializer_cfg is not None else {}),
            )
        )
        self.tie_weights()

    def tie_weights(self):
        if self.config.tie_embeddings:
            self.lm_head.weight = self.backbone.embedding.weight

    def allocate_inference_cache(self, batch_size, max_seqlen, dtype=None, **kwargs):
        return self.backbone.allocate_inference_cache(batch_size, max_seqlen, dtype=dtype, **kwargs)

    def forward(self, input_ids, position_ids=None, inference_params=None, num_last_tokens=0, cu_seqlens=None, **mixer_kwargs):
        """
        "position_ids" is just to be compatible with Transformer generation. We don't use it.
        num_last_tokens: if > 0, only return the logits for the last n tokens
        """
        hidden_states = self.backbone(input_ids, cu_seqlens=cu_seqlens, inference_params=inference_params, **mixer_kwargs)
        if num_last_tokens > 0:
            hidden_states = hidden_states[:, -num_last_tokens:]
        lm_logits = self.lm_head(hidden_states)
        CausalLMOutput = namedtuple("CausalLMOutput", ["logits"])
        return CausalLMOutput(logits=lm_logits)

    @classmethod
    def from_pretrained(cls, pretrained_model_name, device=None, dtype=None, **kwargs):
        config_data = load_config_hf(pretrained_model_name)
        config = MambaConfig(**config_data)
        model = cls(config, device=device, dtype=dtype, **kwargs)
        model.load_state_dict(load_state_dict_hf(pretrained_model_name, device=device, dtype=dtype))
        return model

    def save_pretrained(self, save_directory):
        """
        Minimal implementation of save_pretrained for MambaLMHeadModel.
        Save the model and its configuration file to a directory.
        """
        # Ensure save_directory exists
        os.makedirs(save_directory, exist_ok=True)

        # Save the model's state_dict
        model_path = os.path.join(save_directory, 'pytorch_model.bin')
        torch.save(self.state_dict(), model_path)

        # Save the configuration of the model
        config_path = os.path.join(save_directory, 'config.json')
        with open(config_path, 'w') as f:
            json.dump(self.config.__dict__, f, indent=4)<|MERGE_RESOLUTION|>--- conflicted
+++ resolved
@@ -194,11 +194,7 @@
         residual = None
         for layer in self.layers:
             hidden_states, residual = layer(
-<<<<<<< HEAD
-                hidden_states, residual, cu_seqlens=cu_seqlens, inference_params=inference_params
-=======
-                hidden_states, residual, inference_params=inference_params, **mixer_kwargs
->>>>>>> 014c094d
+                hidden_states, residual, cu_seqlens=cu_seqlens, inference_params=inference_params, **mixer_kwargs
             )
         if not self.fused_add_norm:
             residual = (hidden_states + residual) if residual is not None else hidden_states
