# Copyright (c) 2023, Albert Gu, Tri Dao.
import sys
import warnings
import os
import re
import ast
from pathlib import Path
from packaging.version import parse, Version
import platform
import shutil

from setuptools import setup, find_packages
import subprocess

import urllib.request
import urllib.error
from wheel.bdist_wheel import bdist_wheel as _bdist_wheel

import torch
from torch.utils.cpp_extension import (
    BuildExtension,
    CUDAExtension,
    CUDA_HOME,
    HIP_HOME
)


with open("README.md", "r", encoding="utf-8") as fh:
    long_description = fh.read()


# ninja build does not work unless include_dirs are abs path
this_dir = os.path.dirname(os.path.abspath(__file__))

PACKAGE_NAME = "mamba_ssm"

BASE_WHEEL_URL = "https://github.com/state-spaces/mamba/releases/download/{tag_name}/{wheel_name}"

# FORCE_BUILD: Force a fresh build locally, instead of attempting to find prebuilt wheels
# SKIP_CUDA_BUILD: Intended to allow CI to use a simple `python setup.py sdist` run to copy over raw files, without any cuda compilation
FORCE_BUILD = os.getenv("MAMBA_FORCE_BUILD", "FALSE") == "TRUE"
SKIP_CUDA_BUILD = os.getenv("MAMBA_SKIP_CUDA_BUILD", "FALSE") == "TRUE"
# For CI, we want the option to build with C++11 ABI since the nvcr images use C++11 ABI
FORCE_CXX11_ABI = os.getenv("MAMBA_FORCE_CXX11_ABI", "FALSE") == "TRUE"


def get_platform():
    """
    Returns the platform name as used in wheel filenames.
    """
    if sys.platform.startswith("linux"):
        return "linux_x86_64"
    elif sys.platform == "darwin":
        mac_version = ".".join(platform.mac_ver()[0].split(".")[:2])
        return f"macosx_{mac_version}_x86_64"
    elif sys.platform == "win32":
        return "win_amd64"
    else:
        raise ValueError("Unsupported platform: {}".format(sys.platform))


def get_cuda_bare_metal_version(cuda_dir):
    raw_output = subprocess.check_output(
        [cuda_dir + "/bin/nvcc", "-V"], universal_newlines=True
    )
    output = raw_output.split()
    release_idx = output.index("release") + 1
    bare_metal_ver = parse(output[release_idx].split(",")[0])

    return raw_output, bare_metal_ver


def get_hip_version(rocm_dir):

    hipcc_bin = "hipcc" if rocm_dir is None else os.path.join(rocm_dir, "bin", "hipcc")
    try:
        raw_output = subprocess.check_output(
            [hipcc_bin, "--version"], universal_newlines=True
        )
    except Exception as e:
        print(
            f"hip installation not found: {e} ROCM_PATH={os.environ.get('ROCM_PATH')}"
        )
        return None, None

    for line in raw_output.split("\n"):
        if "HIP version" in line:
            rocm_version = parse(line.split()[-1].rstrip('-').replace('-', '+')) # local version is not parsed correctly
            return line, rocm_version

    return None, None


def get_torch_hip_version():

    if torch.version.hip:
        return parse(torch.version.hip.split()[-1].rstrip('-').replace('-', '+'))
    else:
        return None


def check_if_hip_home_none(global_option: str) -> None:

    if HIP_HOME is not None:
        return
    # warn instead of error because user could be downloading prebuilt wheels, so hipcc won't be necessary
    # in that case.
    warnings.warn(
        f"{global_option} was requested, but hipcc was not found.  Are you sure your environment has hipcc available?"
    )


def check_if_cuda_home_none(global_option: str) -> None:
    if CUDA_HOME is not None:
        return
    # warn instead of error because user could be downloading prebuilt wheels, so nvcc won't be necessary
    # in that case.
    warnings.warn(
        f"{global_option} was requested, but nvcc was not found.  Are you sure your environment has nvcc available?  "
        "If you're installing within a container from https://hub.docker.com/r/pytorch/pytorch, "
        "only images whose names contain 'devel' will provide nvcc."
    )


def append_nvcc_threads(nvcc_extra_args):
    return nvcc_extra_args + ["--threads", "4"]


cmdclass = {}
ext_modules = []


HIP_BUILD = bool(torch.version.hip)

if not SKIP_CUDA_BUILD:
    print("\n\ntorch.__version__  = {}\n\n".format(torch.__version__))
    TORCH_MAJOR = int(torch.__version__.split(".")[0])
    TORCH_MINOR = int(torch.__version__.split(".")[1])

    cc_flag = []

    if HIP_BUILD:
        check_if_hip_home_none(PACKAGE_NAME)

        rocm_home = os.getenv("ROCM_PATH")
        _, hip_version = get_hip_version(rocm_home)

        if HIP_HOME is not None:
            if hip_version < Version("6.0"):
                raise RuntimeError(
                    f"{PACKAGE_NAME} is only supported on ROCm 6.0 and above.  "
                    "Note: make sure HIP has a supported version by running hipcc --version."
                )
            if hip_version == Version("6.0"):
                warnings.warn(
                    f"{PACKAGE_NAME} requires a patch to be applied when running on ROCm 6.0. "
                    "Refer to the README.md for detailed instructions.",
                    UserWarning
                )

        cc_flag.append("-DBUILD_PYTHON_PACKAGE")

    else:
        check_if_cuda_home_none(PACKAGE_NAME)
        # Check, if CUDA11 is installed for compute capability 8.0

        if CUDA_HOME is not None:
            _, bare_metal_version = get_cuda_bare_metal_version(CUDA_HOME)
            if bare_metal_version < Version("11.6"):
                raise RuntimeError(
                    f"{PACKAGE_NAME} is only supported on CUDA 11.6 and above.  "
                    "Note: make sure nvcc has a supported version by running nvcc -V."
                )

        cc_flag.append("-gencode")
        cc_flag.append("arch=compute_53,code=sm_53")
        cc_flag.append("-gencode")
        cc_flag.append("arch=compute_62,code=sm_62")
        cc_flag.append("-gencode")
        cc_flag.append("arch=compute_70,code=sm_70")
        cc_flag.append("-gencode")
        cc_flag.append("arch=compute_72,code=sm_72")
        cc_flag.append("-gencode")
        cc_flag.append("arch=compute_80,code=sm_80")
        cc_flag.append("-gencode")
        cc_flag.append("arch=compute_87,code=sm_87")

        if bare_metal_version >= Version("11.8"):
            cc_flag.append("-gencode")
            cc_flag.append("arch=compute_90,code=sm_90")


    # HACK: The compiler flag -D_GLIBCXX_USE_CXX11_ABI is set to be the same as
    # torch._C._GLIBCXX_USE_CXX11_ABI
    # https://github.com/pytorch/pytorch/blob/8472c24e3b5b60150096486616d98b7bea01500b/torch/utils/cpp_extension.py#L920
    if FORCE_CXX11_ABI:
        torch._C._GLIBCXX_USE_CXX11_ABI = True

    if HIP_BUILD:

        extra_compile_args = {
            "cxx": ["-O3", "-std=c++17"],
            "nvcc": [
                "-O3",
                "-std=c++17",
                f"--offload-arch={os.getenv('HIP_ARCHITECTURES', 'native')}",
                "-U__CUDA_NO_HALF_OPERATORS__",
                "-U__CUDA_NO_HALF_CONVERSIONS__",
                "-fgpu-flush-denormals-to-zero",
            ]
            + cc_flag,
        }
    else:
        extra_compile_args = {
            "cxx": ["-O3", "-std=c++17"],
            "nvcc": append_nvcc_threads(
                [
                    "-O3",
                    "-std=c++17",
                    "-U__CUDA_NO_HALF_OPERATORS__",
                    "-U__CUDA_NO_HALF_CONVERSIONS__",
                    "-U__CUDA_NO_BFLOAT16_OPERATORS__",
                    "-U__CUDA_NO_BFLOAT16_CONVERSIONS__",
                    "-U__CUDA_NO_BFLOAT162_OPERATORS__",
                    "-U__CUDA_NO_BFLOAT162_CONVERSIONS__",
                    "--expt-relaxed-constexpr",
                    "--expt-extended-lambda",
                    "--use_fast_math",
                    "--ptxas-options=-v",
                    "-lineinfo",
                ]
                + cc_flag
            ),
        }

    ext_modules.append(
        CUDAExtension(
            name="selective_scan_cuda",
            sources=[
                "csrc/selective_scan/selective_scan.cpp",
                "csrc/selective_scan/selective_scan_fwd_fp32.cu",
                "csrc/selective_scan/selective_scan_fwd_fp16.cu",
                "csrc/selective_scan/selective_scan_fwd_bf16.cu",
                "csrc/selective_scan/selective_scan_bwd_fp32_real.cu",
                "csrc/selective_scan/selective_scan_bwd_fp32_complex.cu",
                "csrc/selective_scan/selective_scan_bwd_fp16_real.cu",
                "csrc/selective_scan/selective_scan_bwd_fp16_complex.cu",
                "csrc/selective_scan/selective_scan_bwd_bf16_real.cu",
                "csrc/selective_scan/selective_scan_bwd_bf16_complex.cu",
            ],
            extra_compile_args=extra_compile_args,
            include_dirs=[Path(this_dir) / "csrc" / "selective_scan"],
        )
    )


def get_package_version():
    with open(Path(this_dir) / PACKAGE_NAME / "__init__.py", "r") as f:
        version_match = re.search(r"^__version__\s*=\s*(.*)$", f.read(), re.MULTILINE)
    public_version = ast.literal_eval(version_match.group(1))
    local_version = os.environ.get("MAMBA_LOCAL_VERSION")
    if local_version:
        return f"{public_version}+{local_version}"
    else:
        return str(public_version)


def get_wheel_url():
    # Determine the version numbers that will be used to determine the correct wheel
    torch_version_raw = parse(torch.__version__)

    if HIP_BUILD:
        # We're using the HIP version used to build torch, not the one currently installed
        torch_hip_version = get_torch_hip_version()
        hip_ver = f"{torch_hip_version.major}{torch_hip_version.minor}"
    else:
        # We're using the CUDA version used to build torch, not the one currently installed
        # _, cuda_version_raw = get_cuda_bare_metal_version(CUDA_HOME)
        torch_cuda_version = parse(torch.version.cuda)
        # For CUDA 11, we only compile for CUDA 11.8, and for CUDA 12 we only compile for CUDA 12.2
        # to save CI time. Minor versions should be compatible.
        torch_cuda_version = parse("11.8") if torch_cuda_version.major == 11 else parse("12.2")
        cuda_version = f"{torch_cuda_version.major}{torch_cuda_version.minor}"

    gpu_compute_version = hip_ver if HIP_BUILD else cuda_version
    cuda_or_hip = "hip" if HIP_BUILD else "cu"

    python_version = f"cp{sys.version_info.major}{sys.version_info.minor}"
    platform_name = get_platform()
    mamba_ssm_version = get_package_version()
    torch_version = f"{torch_version_raw.major}.{torch_version_raw.minor}"
    cxx11_abi = str(torch._C._GLIBCXX_USE_CXX11_ABI).upper()

    # Determine wheel URL based on CUDA version, torch version, python version and OS
    wheel_filename = f"{PACKAGE_NAME}-{mamba_ssm_version}+{cuda_or_hip}{gpu_compute_version}torch{torch_version}cxx11abi{cxx11_abi}-{python_version}-{python_version}-{platform_name}.whl"
    wheel_url = BASE_WHEEL_URL.format(
        tag_name=f"v{mamba_ssm_version}", wheel_name=wheel_filename
    )
    return wheel_url, wheel_filename


class CachedWheelsCommand(_bdist_wheel):
    """
    The CachedWheelsCommand plugs into the default bdist wheel, which is ran by pip when it cannot
    find an existing wheel (which is currently the case for all installs). We use
    the environment parameters to detect whether there is already a pre-built version of a compatible
    wheel available and short-circuits the standard full build pipeline.
    """

    def run(self):
        if FORCE_BUILD:
            return super().run()

        wheel_url, wheel_filename = get_wheel_url()
        print("Guessing wheel URL: ", wheel_url)
        try:
            urllib.request.urlretrieve(wheel_url, wheel_filename)

            # Make the archive
            # Lifted from the root wheel processing command
            # https://github.com/pypa/wheel/blob/cf71108ff9f6ffc36978069acb28824b44ae028e/src/wheel/bdist_wheel.py#LL381C9-L381C85
            if not os.path.exists(self.dist_dir):
                os.makedirs(self.dist_dir)

            impl_tag, abi_tag, plat_tag = self.get_tag()
            archive_basename = f"{self.wheel_dist_name}-{impl_tag}-{abi_tag}-{plat_tag}"

            wheel_path = os.path.join(self.dist_dir, archive_basename + ".whl")
            print("Raw wheel path", wheel_path)
            shutil.move(wheel_filename, wheel_path)
        except urllib.error.HTTPError:
            print("Precompiled wheel not found. Building from source...")
            # If the wheel could not be downloaded, build from source
            super().run()

setup(
    name=PACKAGE_NAME,
    version=get_package_version(),
    packages=find_packages(
        exclude=(
            "build",
            "csrc",
            "include",
            "tests",
            "dist",
            "docs",
            "benchmarks",
            "mamba_ssm.egg-info",
        )
    ),
    long_description=long_description,
    long_description_content_type="text/markdown",
    
    ext_modules=ext_modules,
    cmdclass={"bdist_wheel": CachedWheelsCommand, "build_ext": BuildExtension}
    if ext_modules
    else {
        "bdist_wheel": CachedWheelsCommand,
<<<<<<< HEAD
    }
=======
    },
    python_requires=">=3.8",
    install_requires=[
        "torch",
        "packaging",
        "ninja",
        "einops",
        "triton",
        "transformers",
        # "causal_conv1d>=1.4.0",
    ],
>>>>>>> a07ff1b9
)<|MERGE_RESOLUTION|>--- conflicted
+++ resolved
@@ -356,19 +356,5 @@
     if ext_modules
     else {
         "bdist_wheel": CachedWheelsCommand,
-<<<<<<< HEAD
     }
-=======
-    },
-    python_requires=">=3.8",
-    install_requires=[
-        "torch",
-        "packaging",
-        "ninja",
-        "einops",
-        "triton",
-        "transformers",
-        # "causal_conv1d>=1.4.0",
-    ],
->>>>>>> a07ff1b9
 )